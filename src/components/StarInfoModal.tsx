import { ExoplanetSystem } from '../types/Exoplanet';
import { CSSProperties, useEffect } from 'react';

interface StarInfoModalProps {
  system: ExoplanetSystem | null;
  onClose: () => void;
  compact: boolean;
  showHabitableZones?: boolean;
  onToggleHabitableZones?: () => void;
}

<<<<<<< HEAD
export function StarInfoModal({ system, onClose, compact, showHabitableZones, onToggleHabitableZones }: StarInfoModalProps) {
=======
// Add this style block at the top of the file, after imports
const modalStyles = `
  .modal-close-button {
    background-color: white !important;
    color: black !important;
    width: 24px !important;
    height: 24px !important;
    border-radius: 50% !important;
    display: flex !important;
    align-items: center !important;
    justify-content: center !important;
    font-size: 16px !important;
    padding: 0 !important;
    border: none !important;
    cursor: pointer !important;
    transition: opacity 0.2s !important;
  }
  .modal-close-button:hover {
    opacity: 0.8 !important;
  }
`;

export function StarInfoModal({ system, onClose, compact }: StarInfoModalProps) {
  // Add style element to inject our CSS
  useEffect(() => {
    const styleElement = document.createElement('style');
    styleElement.textContent = modalStyles;
    document.head.appendChild(styleElement);
    return () => {
      document.head.removeChild(styleElement);
    };
  }, []);

>>>>>>> 1d669e56
  if (!system) return null;

  const modalStyle: CSSProperties = compact ? {
    color: 'white',
    width: '100%',
  } : {
    backgroundColor: 'rgba(0, 0, 0, 0.9)',
    padding: '2rem',
    borderRadius: '8px',
    color: 'white',
    maxWidth: '600px',
    maxHeight: '80vh',
    overflowY: 'auto',
    border: '1px solid #666',
  };

  const formatValue = (value: number | null, precision: number = 2, unit: string = ''): string => {
    if (value === null || isNaN(value)) return 'Unknown';
    return `${value.toFixed(precision)}${unit}`;
  };

  const formatDistance = (system: ExoplanetSystem): string => {
    if (system.hostname === 'Sun') {
      // Convert parsecs to kilometers for the Sun (1 parsec = 3.086e13 km)
      const distanceInKm = system.sy_dist * 3.086e13;
      return `${(distanceInKm / 1000000).toFixed(1)} million km`;
    } else {
      // Convert parsecs to light years (1 parsec = 3.262 light years)
      const distanceInLightYears = system.sy_dist * 3.262;
      return `${distanceInLightYears.toFixed(1)} light years`;
    }
  };

  const formatError = (value: number | null, err1: number | null, err2: number | null): string => {
    if (value === null || isNaN(value)) return 'Unknown';
    if (err1 === null && err2 === null) return value.toFixed(2);
    const errStr = err1 !== null && err2 !== null ? 
      `+${err1.toFixed(2)}/-${Math.abs(err2).toFixed(2)}` : '';
    return `${value.toFixed(2)} ${errStr}`;
  };

  // Function to parse HTML link and return React element
  const parseReferenceLink = (htmlString: string) => {
    if (!htmlString || htmlString === 'Unknown') return 'Not available';
    
    try {
      // Extract href attribute
      const hrefMatch = htmlString.match(/href=["']?([^"' >]+)/);
      const href = hrefMatch ? hrefMatch[1] : '';
      
      // Extract link text
      const textMatch = htmlString.match(/>([^<]+)<\/a>/);
      let text = textMatch ? textMatch[1].trim() : 'Reference';
      
      // Decode HTML entities for accented characters
      text = decodeHtmlEntities(text);
      
      if (href) {
        return (
          <a 
            href={href} 
            target="_blank" 
            rel="noopener noreferrer"
            style={{ color: '#4da6ff', textDecoration: 'underline' }}
          >
            {text}
          </a>
        );
      }
      
      return text;
    } catch (e) {
      console.error('Error parsing reference link:', e);
      return htmlString;
    }
  };

  // Function to decode HTML entities (like &eacute; to é)
  const decodeHtmlEntities = (text: string): string => {
    const textarea = document.createElement('textarea');
    textarea.innerHTML = text;
    return textarea.value;
  };

  return (
    <div style={modalStyle}>
      {compact ? (
        <div className="compact-panel">
          <button 
            className="modal-close-button absolute top-1 right-1"
            onClick={onClose}
          >
            ×
          </button>
          <h2 style={{ marginBottom: '1rem' }}>{system.hostname}</h2>
          
          <div style={{ marginBottom: '1rem' }}>
            <h3>Stellar Properties</h3>
            <p>Coordinates: RA {formatValue(system.ra, 4)}°, Dec {formatValue(system.dec, 4)}°</p>
            <p>Distance to Earth: {formatDistance(system)}</p>
            <p>Number of Planets: {system.planets.length}</p>
            <p>Radius: {formatError(system.st_rad, system.st_rad_err1, system.st_rad_err2)}{system.st_rad !== null && !isNaN(system.st_rad) ? ' R☉' : ''}</p>
            <p>Mass: {formatError(system.st_mass, system.st_mass_err1, system.st_mass_err2)}{system.st_mass !== null && !isNaN(system.st_mass) ? ' M☉' : ''}</p>
            <p>Age: {formatError(system.st_age, system.st_age_err1, system.st_age_err2)}{system.st_age !== null && !isNaN(system.st_age) ? ' Gyr' : ''}</p>
            <p>Temperature: {formatError(system.st_teff, system.st_teff_err1, system.st_teff_err2)}{system.st_teff !== null && !isNaN(system.st_teff) ? 'K' : ''}</p>
            <p>Rotation Period: {formatError(system.st_rotp, system.st_rotperr1, system.st_rotperr2)}{system.st_rotp !== null && !isNaN(system.st_rotp) ? ' days' : ''}{system.st_rotplim ? ` (${system.st_rotplim})` : ''}</p>
          </div>

          {/* Habitable Zone toggle button for compact view */}
          {compact && onToggleHabitableZones && (
            <button
              onClick={onToggleHabitableZones}
              style={{
                width: '80%',
                padding: '8px',
                backgroundColor: 'rgba(0, 0, 0, 0.7)',
                border: '1px solid #666',
                borderRadius: '4px',
                color: 'white',
                cursor: 'pointer',
                marginTop: '-0.5rem',
                textAlign: 'center',
              }}
            >
              {showHabitableZones ? 'Hide Habitable Zone' : 'Show Habitable Zone'}
            </button>
          )}

          {!compact && (
            <div>
              <h3>Planets ({system.planets.length})</h3>
              <div style={{ 
                display: 'grid', 
                gridTemplateColumns: 'repeat(auto-fill, minmax(250px, 1fr))',
                gap: '1rem',
                marginTop: '1rem'
              }}>
                {system.planets.map(planet => (
                  <div 
                    key={planet.pl_name}
                    style={{
                      backgroundColor: 'rgba(255, 255, 255, 0.1)',
                      padding: '1rem',
                      borderRadius: '4px'
                    }}
                  >
                    <h4>{planet.pl_name}</h4>
                    <p>Radius: {formatValue(planet.pl_rade, 2, ' R⊕')}</p>
                    <p>Mass: {formatValue(planet.pl_masse, 2, ' M⊕')}</p>
                    <p>Density: {formatValue(planet.pl_dens, 2, ' g/cm³')}</p>
                    <p>Orbital Period: {formatValue(planet.pl_orbper, 2, ' days')}</p>
                    <p>Semi-major Axis: {formatValue(planet.pl_orbsmax, 3, ' AU')}</p>
                    <p>Eccentricity: {formatValue(planet.pl_orbeccen, 3)}</p>
                    <p>Discovery Method: {planet.discoverymethod}</p>
                    <p>Discovery Year: {planet.disc_year}</p>
                    <p>Discovery Reference: {parseReferenceLink(planet.disc_refname)}</p>
                    <p>Planetary Parameter Reference: {parseReferenceLink(planet.pl_refname)}</p>
                  </div>
                ))}
              </div>
            </div>
          )}
        </div>
      ) : (
        <>
          <button
            onClick={onClose}
            className="modal-close-button"
            style={{
              position: 'absolute',
              top: '1rem',
              right: '1rem',
            }}
          >
            ×
          </button>

          <h2 style={{ marginBottom: '1rem' }}>{system.hostname}</h2>
          
          <div style={{ marginBottom: '1rem' }}>
            <h3>Stellar Properties</h3>
            <p>Coordinates: RA {formatValue(system.ra, 4)}°, Dec {formatValue(system.dec, 4)}°</p>
            <p>Distance to Earth: {formatDistance(system)}</p>
            <p>Number of Planets: {system.planets.length}</p>
            <p>Radius: {formatError(system.st_rad, system.st_rad_err1, system.st_rad_err2)}{system.st_rad !== null && !isNaN(system.st_rad) ? ' R☉' : ''}</p>
            <p>Mass: {formatError(system.st_mass, system.st_mass_err1, system.st_mass_err2)}{system.st_mass !== null && !isNaN(system.st_mass) ? ' M☉' : ''}</p>
            <p>Age: {formatError(system.st_age, system.st_age_err1, system.st_age_err2)}{system.st_age !== null && !isNaN(system.st_age) ? ' Gyr' : ''}</p>
            <p>Temperature: {formatError(system.st_teff, system.st_teff_err1, system.st_teff_err2)}{system.st_teff !== null && !isNaN(system.st_teff) ? 'K' : ''}</p>
            <p>Rotation Period: {formatError(system.st_rotp, system.st_rotperr1, system.st_rotperr2)}{system.st_rotp !== null && !isNaN(system.st_rotp) ? ' days' : ''}{system.st_rotplim ? ` (${system.st_rotplim})` : ''}</p>
          </div>

          {!compact && (
            <div>
              <h3>Planets ({system.planets.length})</h3>
              <div style={{ 
                display: 'grid', 
                gridTemplateColumns: 'repeat(auto-fill, minmax(250px, 1fr))',
                gap: '1rem',
                marginTop: '1rem'
              }}>
                {system.planets.map(planet => (
                  <div 
                    key={planet.pl_name}
                    style={{
                      backgroundColor: 'rgba(255, 255, 255, 0.1)',
                      padding: '1rem',
                      borderRadius: '4px'
                    }}
                  >
                    <h4>{planet.pl_name}</h4>
                    <p>Radius: {formatValue(planet.pl_rade, 2, ' R⊕')}</p>
                    <p>Mass: {formatValue(planet.pl_masse, 2, ' M⊕')}</p>
                    <p>Density: {formatValue(planet.pl_dens, 2, ' g/cm³')}</p>
                    <p>Orbital Period: {formatValue(planet.pl_orbper, 2, ' days')}</p>
                    <p>Semi-major Axis: {formatValue(planet.pl_orbsmax, 3, ' AU')}</p>
                    <p>Eccentricity: {formatValue(planet.pl_orbeccen, 3)}</p>
                    <p>Discovery Method: {planet.discoverymethod}</p>
                    <p>Discovery Year: {planet.disc_year}</p>
                    <p>Discovery Reference: {parseReferenceLink(planet.disc_refname)}</p>
                    <p>Planetary Parameter Reference: {parseReferenceLink(planet.pl_refname)}</p>
                  </div>
                ))}
              </div>
            </div>
          )}
        </>
      )}
    </div>
  );
} <|MERGE_RESOLUTION|>--- conflicted
+++ resolved
@@ -9,9 +9,6 @@
   onToggleHabitableZones?: () => void;
 }
 
-<<<<<<< HEAD
-export function StarInfoModal({ system, onClose, compact, showHabitableZones, onToggleHabitableZones }: StarInfoModalProps) {
-=======
 // Add this style block at the top of the file, after imports
 const modalStyles = `
   .modal-close-button {
@@ -34,7 +31,7 @@
   }
 `;
 
-export function StarInfoModal({ system, onClose, compact }: StarInfoModalProps) {
+export function StarInfoModal({ system, onClose, compact, showHabitableZones, onToggleHabitableZones }: StarInfoModalProps) {
   // Add style element to inject our CSS
   useEffect(() => {
     const styleElement = document.createElement('style');
@@ -45,7 +42,6 @@
     };
   }, []);
 
->>>>>>> 1d669e56
   if (!system) return null;
 
   const modalStyle: CSSProperties = compact ? {
