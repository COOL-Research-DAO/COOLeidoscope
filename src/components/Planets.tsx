import React, { useRef, useState, useMemo, useEffect } from 'react';
import * as THREE from 'three';
import { useFrame, useThree } from '@react-three/fiber';
import { Text } from '@react-three/drei';
import { ExoplanetSystem } from '../types/Exoplanet';
import { PlanetLabel } from './PlanetLabel';

interface PlanetsProps {
  system: ExoplanetSystem;
  visible: boolean;
  isPaused: boolean;
  starRadius: number;
  sizeScale: number;
  systemMaxScale: number;
  planetScaleRatio: number;
  onPlanetClick?: (system: ExoplanetSystem, planetIndex: number) => void;
  registerPlanetAngle?: (systemName: string, planetIndex: number, angle: number, size?: number) => void;
}

// State to track loaded textures
interface TextureCache {
  [key: string]: {
    texture: THREE.Texture;
    lastUsed: number;
  };
}

<<<<<<< HEAD
export function Planets({ system, visible, isPaused, starRadius, sizeScale, systemMaxScale, planetScaleRatio, onPlanetClick, registerPlanetAngle }: PlanetsProps) {
=======
// List of available random textures
const TERRESTRIAL_TEXTURES = [
  'Terrestrial1.png', 'Alpine.png', 'Savannah.png', 'Swamp.png', 
  'Volcanic.png', 'Venusian.png', 'Martian.png', 'Icy.png', 'Tropical.png'
];

const GAS_GIANT_TEXTURES = [
  'Gaseous1.png', 'Gaseous2.png', 'Gaseous3.png', 'Gaseous4.png'
];

export function Planets({ system, visible, isPaused, starRadius, sizeScale, systemMaxScale, planetScaleRatio, onPlanetDoubleClick, registerPlanetAngle }: PlanetsProps) {
>>>>>>> 2d480642
  const orbitSegments = 64;
  const orbitScaleFactor = 1 / 206265; // Convert AU to parsecs
  const { camera } = useThree();
  const distanceToCamera = camera.position.length(); // Distance to origin, since star is now at 0,0,0
  
  // Show planets with different detail levels based on distance
  const showDetailedPlanets = distanceToCamera < 100/206265;
  const showSimplePlanets = distanceToCamera < 0.01;
  
  // Create refs for all planets
  const planetRefs = useRef<THREE.Group[]>([]);
  const planetTextRefs = useRef<THREE.Group[]>([]);
  const [hoveredPlanet, setHoveredPlanet] = useState<number | null>(null);
  
  // Track elapsed time and pause state
  const animationRef = useRef({
    elapsedTime: 0,
    lastFrameTime: 0
  });
  const lastCameraDistanceRef = useRef<number | null>(null);
  const currentAnglesRef = useRef<number[]>([]);
  const rotationAnglesRef = useRef<number[]>([]); // Track rotation angles
  const wasPausedRef = useRef(false);

  // Track which planets are close enough for textures
  const [detailedPlanets, setDetailedPlanets] = useState<boolean[]>([]);
  
  // Reference to loader for textures
  const textureCache = useMemo(() => new Map<string, THREE.Texture>(), []);
  const textureLoader = useMemo(() => new THREE.TextureLoader(), []);
  
  // Used to store random texture assignments
  const [randomTextureAssignments] = useState<Map<number, string>>(new Map());

  // Track planet positions for labels
  const [planetPositions, setPlanetPositions] = useState<THREE.Vector3[]>([]);

  // Track moon position for its label
  const [moonPosition, setMoonPosition] = useState<THREE.Vector3 | null>(null);
  const [showMoonLabel, setShowMoonLabel] = useState(false);

  // Function to determine if a planet is gas giant or terrestrial
  const isPlanetGasGiant = (planet: any): boolean => {
    // Consider planet a gas giant if it's large enough
    if (planet.pl_rade && planet.pl_rade > 3) return true; // More than 3 Earth radii
    if (planet.pl_masse && planet.pl_masse > 10) return true; // More than 10 Earth masses
    
    // Check planet name for keywords
    const name = planet.pl_name.toLowerCase();
    if (name.includes('jupiter') || name.includes('saturn') || 
        name.includes('neptune') || name.includes('uranus')) {
      return true;
    }
    
    return false;
  };

  // Function to get a random texture path for a planet
  const getRandomTexturePath = (planet: any, planetIndex: number): string => {
    // If already assigned, use the same texture
    if (randomTextureAssignments.has(planetIndex)) {
      return randomTextureAssignments.get(planetIndex)!;
    }
    
    // Determine if gas giant or terrestrial
    const isGasGiant = isPlanetGasGiant(planet);
    
    // Select random texture from appropriate array
    const textureArray = isGasGiant ? GAS_GIANT_TEXTURES : TERRESTRIAL_TEXTURES;
    const randomIndex = Math.floor(Math.random() * textureArray.length);
    const randomTexture = textureArray[randomIndex];
    
    // Build the full path
    const folder = isGasGiant ? 'TexturesForPlanets-GasGiant' : 'TexturesForPlanets-Terrestrial';
    const texturePath = `/images/${folder}/${randomTexture}`;
    
    // Store the assignment for consistency
    randomTextureAssignments.set(planetIndex, texturePath);
    console.log(`Assigned random texture ${randomTexture} (${randomIndex}) to planet ${planet.pl_name}`);
    
    return texturePath;
  };

  // Moon orbit calculation functions
  const getEarthVenusGap = () => {
    const venusPerihelion = (0.723 * (1 - 0.007)) / 206265; // Venus's perihelion in parsecs
    const earthPerihelion = (1.0 * (1 - 0.017)) / 206265; // Earth's perihelion in parsecs
    return (earthPerihelion - venusPerihelion) * (3/5); // 2/3 of the gap
  };

  const getMoonOrbitRadius = () => {
    const baseOrbitRadius = (0.00256 / 206265); // Convert AU to parsecs
    const sliderRange = systemMaxScale > 1 ? systemMaxScale - 1 : 1;
    const t = systemMaxScale > 1 ? Math.max(0, Math.min(1, (sizeScale - 1) / sliderRange)) : 0;
    // Scale up to Earth-Venus gap
    const maxOrbitRadius = getEarthVenusGap();
    return baseOrbitRadius * (1 + t * (maxOrbitRadius / baseOrbitRadius - 1));
  };

  const createMoonOrbitPoints = (earthSize: number) => {
    const scaledOrbitRadius = getMoonOrbitRadius();
    const points = [];
    for (let i = 0; i <= 64; i++) {
      const angle = (i / 64) * Math.PI * 2;
      points.push(
        scaledOrbitRadius * Math.cos(angle),
        0,
        scaledOrbitRadius * Math.sin(angle)
      );
    }
    return new Float32Array(points);
  };

  const calculateMoonPosition = (planetAngle: number) => {
    const moonOrbitRadius = (0.00256 / 206265); // Convert AU to parsecs
    const moonOrbitalPeriod = 27.32 / 365; // Convert days to years
    
    // Apply the same scaling as planets
    const sliderRange = systemMaxScale > 1 ? systemMaxScale - 1 : 1;
    const t = systemMaxScale > 1 ? Math.max(0, Math.min(1, (sizeScale - 1) / sliderRange)) : 0;
    const maxScale = 1_000_000; // Same cap as used for planets
    const scaledMoonOrbitRadius = moonOrbitRadius * (1 + t * maxScale);
    
    const moonAngle = (planetAngle / moonOrbitalPeriod) % (2 * Math.PI);
    
    return new THREE.Vector3(
      scaledMoonOrbitRadius * Math.cos(moonAngle),
      0,
      scaledMoonOrbitRadius * Math.sin(moonAngle)
    );
  };

  // Create Saturn ring shader material
  const saturnRingMaterial = useMemo(() => new THREE.ShaderMaterial({
    uniforms: {
      ringTexture: { value: null }
    },
    vertexShader: `
      varying vec2 vUv;
      void main() {
        vUv = uv;
        gl_Position = projectionMatrix * modelViewMatrix * vec4(position, 1.0);
      }
    `,
    fragmentShader: `
      uniform sampler2D ringTexture;
      varying vec2 vUv;
      void main() {
        float r = length(vUv - vec2(0.5)) * 2.0;
        gl_FragColor = texture2D(ringTexture, vec2(r, 0.5));
      }
    `,
    transparent: true,
    side: THREE.DoubleSide
  }), []);

  // Create moon shader material
  const moonShaderMaterial = useMemo(() => new THREE.ShaderMaterial({
    uniforms: {
      lightDirection: { value: new THREE.Vector3(0, 0, 0) },
      dayColor: { value: new THREE.Color(0xCCCCCC) },
      nightColor: { value: new THREE.Color(0x666666) },
      ambientLight: { value: 0.15 },
      terminatorSharpness: { value: 0.2 },
      useTexture: { value: 0 },
      moonTexture: { value: null }
    },
    vertexShader: `
      uniform vec3 lightDirection;
      varying vec3 vNormal;
      varying vec3 vWorldPosition;
      varying vec2 vUv;
      
      void main() {
        vec4 worldPosition = modelMatrix * vec4(position, 1.0);
        vWorldPosition = worldPosition.xyz;
        
        // Transform normal to world space
        vNormal = normalize(mat3(modelMatrix) * normal);
        
        // Pass through UVs
        vUv = uv;
        
        gl_Position = projectionMatrix * viewMatrix * worldPosition;
      }
    `,
    fragmentShader: `
      uniform vec3 lightDirection;
      uniform vec3 dayColor;
      uniform vec3 nightColor;
      uniform float ambientLight;
      uniform float terminatorSharpness;
      uniform float useTexture;
      uniform sampler2D moonTexture;
      varying vec3 vNormal;
      varying vec3 vWorldPosition;
      varying vec2 vUv;
      
      void main() {
        vec3 normal = normalize(vNormal);
        vec3 lightDir = normalize(lightDirection);
        
        // Calculate illumination
        float cosTheta = dot(normal, lightDir);
        
        // Create sharp terminator line
        float t = smoothstep(0.0, terminatorSharpness, cosTheta);
        
        // Determine final color
        vec3 color;
        if (useTexture > 0.5) {
          vec4 texSample = texture2D(moonTexture, vUv);
          vec3 texColor = texSample.rgb;
          
          // Increase contrast to make features more visible
          texColor = pow(texColor * 1.2, vec3(0.8));
          
          // Apply day/night transition to texture
          color = mix(texColor * ambientLight, texColor, t);
        } else {
          // Use simple day/night color transition
          color = mix(nightColor * ambientLight, dayColor, t);
        }
        
        gl_FragColor = vec4(color, 1.0);
      }
    `,
    transparent: false,
    side: THREE.FrontSide
  }), []);

  // Load moon texture when close to Earth
  const [moonTexture, setMoonTexture] = useState<THREE.Texture | null>(null);
  const [saturnRingTexture, setSaturnRingTexture] = useState<THREE.Texture | null>(null);

  useEffect(() => {
    // Load moon texture regardless of distance
    const textureLoader = new THREE.TextureLoader();
    textureLoader.load(
      '/images/2k_moon.jpg',
      (texture) => {
        texture.flipY = true;
        setMoonTexture(texture);
        moonShaderMaterial.uniforms.moonTexture.value = texture;
        moonShaderMaterial.uniforms.useTexture.value = 1;
      },
      undefined,
      (error) => {
        console.warn("Failed to load moon texture, using basic material instead");
        // Continue without texture
        moonShaderMaterial.uniforms.useTexture.value = 0;
      }
    );
    
    // Load Saturn ring texture
    textureLoader.load(
      '/images/2k_saturn_ring_alpha.png',
      (texture) => {
        texture.flipY = true;
        saturnRingMaterial.uniforms.ringTexture.value = texture;
        setSaturnRingTexture(texture);
      },
      undefined,
      (error) => {
        console.warn("Failed to load Saturn ring texture, using basic material instead");
        // Continue without texture
      }
    );
  }, [saturnRingMaterial, moonShaderMaterial]);

  // Determine which planets should show detailed textures
  useEffect(() => {
    // Calculate distance to each planet and determine if it should show texture
    const detailedThreshold = 0.003; // parsecs, adjust as needed
    
    // Create a new array using forEach with index
    const newDetailedState = [...system.planets].map((planet, index) => {
      // Get the planet's position
      const planetGroup = planetRefs.current[index];
      if (!planetGroup) return false;
      
      // Calculate distance from camera to this planet
      const planetPos = new THREE.Vector3().copy(planetGroup.position);
      const distanceToPlanet = camera.position.distanceTo(planetPos);
      
      // Planet is detailed if we're close enough
      const isDetailed = distanceToPlanet < detailedThreshold;
      if (isDetailed) {
        console.log(`Planet ${planet.pl_name} is close enough for detailed texture (${distanceToPlanet} < ${detailedThreshold})`);
      }
      return isDetailed;
    });
    
    // Update state only if it changed
    if (JSON.stringify(newDetailedState) !== JSON.stringify(detailedPlanets)) {
      setDetailedPlanets(newDetailedState);
    }
  }, [distanceToCamera, system.planets, camera.position]);

  // Initialize refs if needed
  useEffect(() => {
    if (planetRefs.current.length !== system.planets.length) {
      planetRefs.current = system.planets.map(() => new THREE.Group());
    }
    if (planetTextRefs.current.length !== system.planets.length) {
      planetTextRefs.current = system.planets.map(() => new THREE.Group());
    }
    if (currentAnglesRef.current.length !== system.planets.length) {
      currentAnglesRef.current = new Array(system.planets.length).fill(0);
    }
    if (rotationAnglesRef.current.length !== system.planets.length) {
      rotationAnglesRef.current = new Array(system.planets.length).fill(0);
    }
  }, [system.planets.length]);

  // Create separate shader instances for each planet
  const planetShaders = useRef<THREE.ShaderMaterial[]>([]);
  
  // Initialize shaders if needed
  useEffect(() => {
    if (planetShaders.current.length !== system.planets.length) {
      console.log(`Initializing shaders for ${system.planets.length} planets`);
      planetShaders.current = system.planets.map((planet) => {
        // Create new shader material
        return new THREE.ShaderMaterial({
          uniforms: {
            lightDirection: { value: new THREE.Vector3(0, 0, 0) },
            dayColor: { value: new THREE.Color(0xffffff) },
            nightColor: { value: new THREE.Color(0xffffff) },
            ambientLight: { value: 0.15 },
            terminatorSharpness: { value: 0.2 },
            useTexture: { value: 0 },
            planetTexture: { value: null }
          },
          vertexShader: `
            uniform vec3 lightDirection;
            varying vec3 vNormal;
            varying vec3 vWorldPosition;
            varying vec2 vUv;
            
            void main() {
              vec4 worldPosition = modelMatrix * vec4(position, 1.0);
              vWorldPosition = worldPosition.xyz;
              
              // Transform normal to world space
              vNormal = normalize(mat3(modelMatrix) * normal);
              
              // Pass through original UVs which are correctly set up for spherical mapping
              // Standard sphere mapping works well with equirectangular textures
              vUv = uv;
              
              gl_Position = projectionMatrix * viewMatrix * worldPosition;
            }
          `,
          fragmentShader: `
            uniform vec3 lightDirection;
            uniform vec3 dayColor;
            uniform vec3 nightColor;
            uniform float ambientLight;
            uniform float terminatorSharpness;
            uniform float useTexture;
            uniform sampler2D planetTexture;
            varying vec3 vNormal;
            varying vec3 vWorldPosition;
            varying vec2 vUv;
            
            void main() {
              vec3 normal = normalize(vNormal);
              vec3 lightDir = normalize(lightDirection);
              
              // Calculate illumination (dot product)
              float cosTheta = dot(normal, lightDir);
              
              // Create sharp terminator line perpendicular to light direction
              float t = smoothstep(0.0, terminatorSharpness, cosTheta);
              
              // Determine final color based on whether we're using texture
              vec3 color;
              if (useTexture > 0.5) {
                // Sample texture based on UV coordinates with proper filtering
                vec4 texSample = texture2D(planetTexture, vUv);
                vec3 texColor = texSample.rgb;
                
                // Increase brightness and contrast to make features more visible
                texColor = pow(texColor * 1.2, vec3(0.8));
                
                // If texture sample is too dark (black areas), use the base color instead
                float brightness = texColor.r + texColor.g + texColor.b;
                if (brightness < 0.1) {
                  texColor = dayColor;
                }
                
                // Apply day/night transition to texture
                color = mix(texColor * ambientLight, texColor, t);
              } else {
                // Use simple day/night color transition
                color = mix(nightColor * ambientLight, dayColor, t);
              }
              
              gl_FragColor = vec4(color, 1.0);
            }
          `
        });
      });
    }
  }, [system.planets.length]);
  
  // Load and apply planet textures
  useEffect(() => {
    // Skip all texture loading if no planets are detailed
    if (!detailedPlanets.some(isDetailed => isDetailed)) {
      console.log("No planets are close enough for detailed textures");
      // Reset all textures
      system.planets.forEach((_, index) => {
        if (planetShaders.current[index]) {
          planetShaders.current[index].uniforms.useTexture.value = 0;
          planetShaders.current[index].uniforms.planetTexture.value = null;
        }
      });
      return;
    }

    console.log("Detailed planets indices:", detailedPlanets
      .map((isDetailed, index) => isDetailed ? index : -1)
      .filter(index => index !== -1));

    // Cleanup function to track which textures are still needed
    const neededTextures = new Set<string>();
    
    // Only process planets that are marked as detailed
    const detailedPlanetIndices = detailedPlanets
      .map((isDetailed, index) => isDetailed ? index : -1)
      .filter(index => index !== -1);

    // Load textures only for detailed planets
    detailedPlanetIndices.forEach(index => {
      const planet = system.planets[index];
      const planetName = planet.pl_name.toLowerCase().replace(/[^a-z0-9-]/g, '');
      if (!planetName) {
        console.warn(`Planet at index ${index} has no valid name`);
        return;
      }

      // Ensure shader exists for this planet
      if (!planetShaders.current[index]) {
        console.error(`No shader material exists for planet at index ${index}`);
        return;
      }

      // Add to needed textures set
      neededTextures.add(planetName);
      
      // If texture is already cached, use it
      if (textureCache.has(planetName)) {
        const texture = textureCache.get(planetName)!;
        if (planetShaders.current[index]) {
          planetShaders.current[index].uniforms.planetTexture.value = texture;
          planetShaders.current[index].uniforms.useTexture.value = 1;
          console.log(`Using cached texture for ${planetName}`);
        }
        return;
      }
      
      // Try named planet textures first
      const namedTexturePaths = [
        `/images/2k_${planetName}.jpg`,
        `/images/2k_${planetName}.png`,
        `/images/${planetName}.jpg`,
        `/images/${planetName}.png`
      ];
      
      console.log(`Attempting to load texture for ${planetName} - planet is within detailed threshold`);
      
      // Try loading each texture path in sequence until one succeeds
      const tryLoadTexture = (pathIndex: number) => {
        if (pathIndex >= namedTexturePaths.length) {
          console.log(`No named texture found for ${planetName}, using random texture`);
          // Get random texture path based on planet type
          const randomTexturePath = getRandomTexturePath(planet, index);
          console.log(`Selected random texture: ${randomTexturePath} for planet ${planetName}`);
          
          // Add random texture to needed textures
          neededTextures.add(randomTexturePath);
          
          // If already cached, use it
          if (textureCache.has(randomTexturePath)) {
            const texture = textureCache.get(randomTexturePath)!;
            if (planetShaders.current[index]) {
              planetShaders.current[index].uniforms.planetTexture.value = texture;
              planetShaders.current[index].uniforms.useTexture.value = 1;
              console.log(`Using cached random texture for ${planetName}`);
            }
            return;
          }
          
          // Load the random texture
          console.log(`Loading random texture from: ${randomTexturePath}`);
          textureLoader.load(
            randomTexturePath,
            (texture) => {
              console.log(`Successfully loaded texture from ${randomTexturePath}`);
              if (detailedPlanets[index]) {
                console.log(`Applying random texture for ${planetName} from ${randomTexturePath}`);
                texture.flipY = true;
                texture.needsUpdate = true;
                textureCache.set(randomTexturePath, texture);
                
                if (planetShaders.current[index]) {
                  planetShaders.current[index].uniforms.planetTexture.value = texture;
                  planetShaders.current[index].uniforms.useTexture.value = 1;
                  console.log(`Set useTexture to 1 for ${planetName}`);
                } else {
                  console.error(`No shader available for planet index ${index}`);
                }
              } else {
                texture.dispose();
                console.log(`Skipped applying random texture for ${planetName} - no longer detailed`);
              }
            },
            (progressEvent) => {
              if (progressEvent.lengthComputable) {
                console.log(`Loading progress for ${randomTexturePath}: ${progressEvent.loaded} / ${progressEvent.total}`);
              }
            },
            (error) => {
              console.warn(`Error loading random texture for ${planetName} from ${randomTexturePath}, using basic material`);
              // Continue without texture - ensure the planet is still visible
              if (planetShaders.current[index]) {
                planetShaders.current[index].uniforms.useTexture.value = 0;
              }
            }
          );
          return;
        }
        
        console.log(`Trying named texture path: ${namedTexturePaths[pathIndex]}`);
        textureLoader.load(
          namedTexturePaths[pathIndex],
          (texture) => {
            console.log(`Successfully loaded texture from ${namedTexturePaths[pathIndex]}`);
            // Only apply if planet is still detailed
            if (detailedPlanets[index]) {
              console.log(`Loaded and applied texture for ${planetName} from ${namedTexturePaths[pathIndex]}`);
              texture.flipY = true;
              texture.needsUpdate = true;
              textureCache.set(planetName, texture);
              
              if (planetShaders.current[index]) {
                planetShaders.current[index].uniforms.planetTexture.value = texture;
                planetShaders.current[index].uniforms.useTexture.value = 1;
                console.log(`Set useTexture to 1 for ${planetName}`);
              } else {
                console.error(`No shader available for planet index ${index}`);
              }
            } else {
              texture.dispose();
              console.log(`Skipped applying texture for ${planetName} - no longer detailed`);
            }
          },
          (progressEvent) => {
            if (progressEvent.lengthComputable) {
              console.log(`Loading progress for ${namedTexturePaths[pathIndex]}: ${progressEvent.loaded} / ${progressEvent.total}`);
            }
          },
          (error) => {
            console.log(`Failed to load texture from ${namedTexturePaths[pathIndex]}, trying next path...`);
            tryLoadTexture(pathIndex + 1);
          }
        );
      };
      
      tryLoadTexture(0);
    });

    // Reset textures for non-detailed planets
    system.planets.forEach((_, index) => {
      if (!detailedPlanets[index] && planetShaders.current[index]) {
        planetShaders.current[index].uniforms.useTexture.value = 0;
        planetShaders.current[index].uniforms.planetTexture.value = null;
      }
    });
    
    // Cleanup unused textures
    return () => {
      for (const [textureName, texture] of textureCache.entries()) {
        if (!neededTextures.has(textureName)) {
          texture.dispose();
          textureCache.delete(textureName);
          console.log(`Disposed texture for ${textureName} - no longer needed`);
        }
      }
    };
  }, [system.planets, detailedPlanets, camera.position]);

  // Add this new useEffect to force texture reinitialization when detailed planets change
  useEffect(() => {
    // When detailed planets change, force reapplication of textures
    console.log("Detailed planets changed, forcing texture refresh");
    
    // We don't need to do anything here since the main texture loading mechanism
    // in the previous useEffect already handles texture loading when detailedPlanets changes.
    // Removing the redundant texture loading code to prevent race conditions.
  }, [detailedPlanets]); // Only run when detailedPlanets changes

  // Calculate relative sizes based on radius or mass
  const { planetSizes, cappedSystemPlanetMaxScale } = useMemo(() => {
    // Constants for size calculations
    const earthRadiusInAU = 0.0000046491; // Earth radius in AU
    const auToParsecs = 1 / 206265; // Conversion factor from AU to Parsecs
    const defaultSizeAU = earthRadiusInAU; // Default to Earth size if no data

    // 1. Prepare Planet Data & Sort by Perihelion
    const planetsWithData = system.planets.map((planet, index) => {
      // Calculate real planet size in AU
      const realSizeAU = planet.pl_rade
        ? planet.pl_rade * earthRadiusInAU // Use provided Earth radii
        : planet.pl_masse
          ? Math.pow(planet.pl_masse, 1/3) * earthRadiusInAU // Estimate from Earth masses
          : defaultSizeAU; // Fallback to default size

      // Calculate orbit perihelion in AU
      const orbitRadiusAU = planet.pl_orbsmax ||
        (planet.pl_orbper ? Math.pow(planet.pl_orbper / 365, 2/3) : index + 1); // Use index+1 as fallback semi-major axis if needed
      const eccentricity = planet.pl_orbeccen || 0;
      const perihelionAU = orbitRadiusAU * (1 - eccentricity);

      return { planet, realSizeAU, perihelionAU };
    }).sort((a, b) => a.perihelionAU - b.perihelionAU); // Sort by closest approach to star

    // Handle single planet case or systems where sorting fails
    if (planetsWithData.length < 2) {
      const sizes = system.planets.map(planet => {
        const realSizeAU = planet.pl_rade
          ? planet.pl_rade * earthRadiusInAU
          : planet.pl_masse
            ? Math.pow(planet.pl_masse, 1/3) * earthRadiusInAU
            : defaultSizeAU;
        const realSizeInParsecs = realSizeAU / 206265;

        // Calculate maximum scale based on orbit size
        const orbitRadiusAU = planet.pl_orbsmax ||
          (planet.pl_orbper ? Math.pow(planet.pl_orbper / 365, 2/3) : 1);
        const eccentricity = planet.pl_orbeccen || 0;
        const perihelionAU = orbitRadiusAU * (1 - eccentricity);
        
        // Allow planet to grow up to 1/3 of its orbit radius (same as multi-planet logic)
        const maxPlanetSizeAU = perihelionAU / 3;
        const planetMaxScaleFactor = realSizeAU > 1e-10 ? maxPlanetSizeAU / realSizeAU : 1_000_000;
        
        // Cap the maximum scale factor
        const cappedMaxScale = Math.min(planetMaxScaleFactor, 1_000_000);

        // Calculate slider influence
        const sliderRange = systemMaxScale > 1 ? systemMaxScale - 1 : 1;
        const t = systemMaxScale > 1 ? Math.max(0, Math.min(1, (sizeScale - 1) / sliderRange)) : 0;
        
        // Scale up from real size to maximum allowed size
        return realSizeInParsecs * (1 + t * (cappedMaxScale - 1));
      });
      return { planetSizes: sizes, cappedSystemPlanetMaxScale: 1_000_000 };
    }

    // 2. Calculate Individual Max Scale Factors based on Gaps
    const individualMaxScaleFactors = planetsWithData.map((current, index) => {
      const prevPerihelionAU = index === 0 ? 0 : planetsWithData[index - 1].perihelionAU; // Star is at 0
      const nextPerihelionAU = index === planetsWithData.length - 1 ? Infinity : planetsWithData[index + 1].perihelionAU; // No next planet for the last one

      const prevGapAU = Math.max(0, current.perihelionAU - prevPerihelionAU); // Ensure non-negative gap
      const nextGapAU = nextPerihelionAU === Infinity ? Infinity : Math.max(0, nextPerihelionAU - current.perihelionAU); // Ensure non-negative gap

      // Determine the limiting gap (minimum of previous and next)
      const limitingGapAU = Math.min(prevGapAU, nextGapAU);

      // Allowed radius is 1/3rd of the limiting gap
      const allowedRadiusAU = limitingGapAU / 3;

      // Calculate the maximum scale factor for this planet
      // Avoid division by zero; if real size is 0, max scale is effectively infinite
      const planetMaxScaleFactor = current.realSizeAU > 1e-10 ? allowedRadiusAU / current.realSizeAU : Infinity;
      return planetMaxScaleFactor;
    });

    // 3. Determine System-Wide Max Scale Factor (Minimum of individuals)
    const systemPlanetMaxScale = Math.min(...individualMaxScaleFactors);

    // Add a reasonable upper cap to prevent extreme scaling if gaps are very large
    const cappedSystemPlanetMaxScale = Math.min(systemPlanetMaxScale, 1_000_000); // Cap at 1 million times real size

    // 4. Calculate Final Planet Sizes using the System-Wide Max Scale Factor
    const sizes = system.planets.map(planet => {
      // Recalculate real size in AU for the current planet
      const realSizeAU = planet.pl_rade
        ? planet.pl_rade * earthRadiusInAU
        : planet.pl_masse
          ? Math.pow(planet.pl_masse, 1/3) * earthRadiusInAU
          : defaultSizeAU;
      const realSizeInParsecs = realSizeAU / 206265; // Real physical size in parsecs

      // Calculate slider influence (t factor: 0 to 1)
      const sliderRange = systemMaxScale > 1 ? systemMaxScale - 1 : 1; // Prevent division by zero/negative range
      const t = systemMaxScale > 1 ? Math.max(0, Math.min(1, (sizeScale - 1) / sliderRange)) : 0;

      // Final size = real size when t=0, scaled up to max allowed size when t=1
      return realSizeInParsecs * (1 + t * (cappedSystemPlanetMaxScale - 1));
    });

    return { planetSizes: sizes, cappedSystemPlanetMaxScale };
  }, [system.planets, sizeScale, systemMaxScale]);

  // Calculate orbit parameters and position for a given planet and angle
  const calculateOrbitPosition = (planet: any, index: number, angle: number) => {
    // Calculate orbit parameters in AU first, then convert to parsecs
    const orbitRadius = (planet.pl_orbsmax || 
      (planet.pl_orbper ? Math.pow(planet.pl_orbper / 365, 2/3) : index + 1)) / 206265;
    
    const eccentricity = planet.pl_orbeccen || 0;
    const semiMajorAxis = orbitRadius;
    const semiMinorAxis = semiMajorAxis * Math.sqrt(1 - eccentricity * eccentricity);
    const focusOffset = semiMajorAxis * eccentricity;
    
    // Calculate position in polar coordinates
    const r = semiMajorAxis * (1 - eccentricity * eccentricity) / (1 + eccentricity * Math.cos(angle));
    
    // Convert to Cartesian coordinates with star at focus (0,0,0)
    const x = r * Math.cos(angle);
    const z = r * Math.sin(angle);
    
    return {
      x,
      z,
      orbitRadius,
      semiMajorAxis,
      semiMinorAxis,
      eccentricity,
      focusOffset
    };
  };

  // Create orbit line points
  const createOrbitPoints = (planet: any, index: number) => {
    const points = [];
    for (let i = 0; i <= orbitSegments; i++) {
      const angle = (i / orbitSegments) * Math.PI * 2;
      const pos = calculateOrbitPosition(planet, index, angle);
      points.push(pos.x, 0, pos.z);
    }
    return new Float32Array(points);
  };

  // Moon state and refs
  const moonAngleRef = useRef(0);
  const moonRef = useRef<THREE.Group>(null);

  // Helper function to get planet rotation period in Earth days
  const getPlanetRotationPeriod = (planet: any): number => {
    // Known rotation periods for some planets (in Earth days)
    const knownPeriods: { [key: string]: number } = {
      'mercury': 58.646,
      'venus': -243.018, // Negative indicates retrograde rotation
      'earth': 1.0,
      'mars': 1.026,
      'jupiter': 0.414,
      'saturn': 0.445,
      'uranus': -0.718,
      'neptune': 0.671
    };

    const planetName = planet.pl_name?.toLowerCase() || '';
    for (const [name, period] of Object.entries(knownPeriods)) {
      if (planetName.includes(name)) {
        return period;
      }
    }

    // For unknown planets, estimate based on size and orbital period
    // Larger planets tend to rotate faster, and planets closer to their star tend to be tidally locked
    const orbitalPeriod = planet.pl_orbper || 365; // Default to 1 year if unknown
    const planetRadius = planet.pl_rade || 1; // Earth radii

    if (orbitalPeriod < 10) {
      // Very close planets are likely tidally locked
      return orbitalPeriod;
    } else {
      // Rough estimate: faster rotation for larger planets
      return Math.max(0.1, Math.min(100, 10 / Math.sqrt(planetRadius)));
    }
  };

  // Update planet positions and labels
  useFrame((state, delta) => {
    const { camera } = state;
    const distanceToCamera = camera.position.length();

    // Always calculate and update positions for planets even when paused
    // This ensures planets are visible when system changes during pause
    const newPositions: THREE.Vector3[] = [];
    let newMoonPosition: THREE.Vector3 | null = null;
    
    planetRefs.current.forEach((group, index) => {
      if (!group || index >= currentAnglesRef.current.length) return;

      const planet = system.planets[index];
      const { orbitRadius } = calculateOrbitPosition(planet, index, 0);

      // Use stored angle (don't update it if paused)
      const angle = currentAnglesRef.current[index] % (2 * Math.PI);
      
      // Calculate position using the current angle
      const position = calculateOrbitPosition(planet, index, angle);

      // Always update planet position, even when paused
      group.position.x = position.x;
      group.position.z = position.z;
      group.position.y = 0; // Ensure planets stay on the orbital plane
      
      // Store the current position for labels
      newPositions[index] = new THREE.Vector3(
        position.x,
        0, // Planets are on the orbital plane (y=0)
        position.z
      );

      // Update planet rotation (even when paused, update one time)
      const rotationPeriod = getPlanetRotationPeriod(planet);
      const rotationDirection = rotationPeriod >= 0 ? 1 : -1;
      group.rotation.set(0, rotationAnglesRef.current[index] * rotationDirection, 0);

      // Update planet shader lighting (even when paused)
      if (group.children[0] instanceof THREE.Mesh && planetShaders.current[index]) {
        const planetPosition = group.position;
        const starPosition = new THREE.Vector3(0, 0, 0);
        const lightDir = starPosition.clone().sub(planetPosition).normalize();
        planetShaders.current[index].uniforms.lightDirection.value.copy(lightDir);
      }

      // Update moon if this is Earth (even when paused)
      const isEarth = planet.pl_name?.toLowerCase().includes('earth');
      if (isEarth && moonRef.current) {
        const scaledOrbitRadius = getMoonOrbitRadius();
        const moonAngle = moonAngleRef.current % (2 * Math.PI);
        
        const moonLocalPosition = new THREE.Vector3(
          scaledOrbitRadius * Math.cos(moonAngle),
          0,
          scaledOrbitRadius * Math.sin(moonAngle)
        );
        
        // Set moon's position
        moonRef.current.position.copy(moonLocalPosition);
        
        // Calculate moon's absolute position
        const earthPosition = new THREE.Vector3(
          group.position.x,
          group.position.y,
          group.position.z
        );
        
        newMoonPosition = new THREE.Vector3(
          earthPosition.x + moonLocalPosition.x,
          earthPosition.y + moonLocalPosition.y,
          earthPosition.z + moonLocalPosition.z
        );
        
        // Update moon shader lighting
        const moonAbsolutePosition = moonLocalPosition.clone().add(earthPosition);
        const starPosition = new THREE.Vector3(0, 0, 0);
        const lightDir = starPosition.clone().sub(moonAbsolutePosition).normalize();
        moonShaderMaterial.uniforms.lightDirection.value.copy(lightDir);
      }
    });
    
    // Update positions for labels
    setPlanetPositions(newPositions);
    setMoonPosition(newMoonPosition);
    
    // If paused, don't update orbital or rotation angles
    if (isPaused) {
      return;
    }
    
    // Only update animation angles if not paused
    planetRefs.current.forEach((group, index) => {
      if (!group || index >= currentAnglesRef.current.length) return;

      const planet = system.planets[index];
      const { orbitRadius } = calculateOrbitPosition(planet, index, 0);

      // Use orbital period if available (in days), otherwise estimate from semi-major axis
      const orbitRadiusAU = orbitRadius * 206265;
      const orbitalPeriod = planet.pl_orbper ? planet.pl_orbper / 365 : Math.pow(orbitRadiusAU, 1.5); // Period in years

      // Adjust speed based on distance to camera and orbital period
      const speedFactor = orbitalPeriod > 1e-6 ? (1 / orbitalPeriod) : 0;
      const orbitSpeed = speedFactor * Math.pow(Math.max(1e-9, 30000 * distanceToCamera), 1.5);

      // --- Incremental Angle Update ---
      const deltaAngle = -orbitSpeed * delta; // Inversion du sens de révolution (horaire)
      currentAnglesRef.current[index] += deltaAngle; // Add the change to the stored angle
      
      // Register the angle and size with the parent component if the function exists
      if (registerPlanetAngle) {
        registerPlanetAngle(system.hostname, index, currentAnglesRef.current[index], planetSizes[index]);
      }
      
      // Update planet rotation
      const rotationPeriod = getPlanetRotationPeriod(planet);
      const rotationSpeed = (2 * Math.PI) / (Math.abs(rotationPeriod) * 24 * 60 * 60); 
      rotationAnglesRef.current[index] += rotationSpeed * delta * 100000; // Scale up for visibility
      
      // Update moon angle if this is Earth
      const isEarth = planet.pl_name?.toLowerCase().includes('earth');
      if (isEarth && moonRef.current) {
        const moonOrbitalPeriod = 27.32 / 365; // Moon period in years
        const moonSpeedFactor = 1 / moonOrbitalPeriod;
        const moonOrbitSpeed = moonSpeedFactor * Math.pow(Math.max(1e-9, 30000 * distanceToCamera), 1.5);
        moonAngleRef.current -= moonOrbitSpeed * delta; // Inversion du sens de révolution de la Lune
        
        // Register the moon angle
        if (registerPlanetAngle) {
          const moonSize = planetSizes[index] * 0.273;
          registerPlanetAngle(system.hostname, -1, moonAngleRef.current, moonSize);
        }
      }
    });
  });

  // Add a planet double-click handler
  const handlePlanetDoubleClick = (index: number) => {
    if (onPlanetDoubleClick) {
      onPlanetDoubleClick(system, index);
    }
  };

  // Handle moon hover state
  const [hoveredMoon, setHoveredMoon] = useState(false);

  // Initialize planets when the system changes, even if animation is paused
  useEffect(() => {
    // Initialize positions for all planets
    const initialPositions: THREE.Vector3[] = [];
    let initialMoonPosition: THREE.Vector3 | null = null;
    
    system.planets.forEach((planet, index) => {
      // Calculate initial position (angle = 0)
      const position = calculateOrbitPosition(planet, index, currentAnglesRef.current[index] || 0);
      
      // Update planet refs if available
      if (planetRefs.current[index]) {
        planetRefs.current[index].position.x = position.x;
        planetRefs.current[index].position.z = position.z;
        planetRefs.current[index].position.y = 0;
      }
      
      // Store position for labels
      initialPositions[index] = new THREE.Vector3(
        position.x,
        0,
        position.z
      );
      
      // Initialize moon position for Earth
      const isEarth = planet.pl_name?.toLowerCase().includes('earth');
      if (isEarth && moonRef.current) {
        const scaledOrbitRadius = getMoonOrbitRadius();
        const moonAngle = moonAngleRef.current || 0;
        
        const moonLocalPosition = new THREE.Vector3(
          scaledOrbitRadius * Math.cos(moonAngle),
          0,
          scaledOrbitRadius * Math.sin(moonAngle)
        );
        
        // Set moon's position
        moonRef.current.position.copy(moonLocalPosition);
        
        // Calculate absolute moon position
        const earthPosition = new THREE.Vector3(position.x, 0, position.z);
        initialMoonPosition = new THREE.Vector3(
          earthPosition.x + moonLocalPosition.x,
          earthPosition.y + moonLocalPosition.y,
          earthPosition.z + moonLocalPosition.z
        );
      }
    });
<<<<<<< HEAD
  });

  // Add a planet click handler
  const handlePlanetClick = (index: number) => {
    if (onPlanetClick) {
      onPlanetClick(system, index);
=======
    
    // Update positions state
    setPlanetPositions(initialPositions);
    if (initialMoonPosition) {
      setMoonPosition(initialMoonPosition);
>>>>>>> 2d480642
    }
  }, [system]);

  if (!visible) return null;

  return (
    <group>
      {system.planets.map((planet, index) => {
        const orbitPoints = createOrbitPoints(planet, index);
        const isEarth = planet.pl_name?.toLowerCase().includes('earth');
        
        return (
          <group key={planet.pl_name}>
            {/* Orbit line */}
            <line>
              <bufferGeometry>
                <bufferAttribute
                  attach="attributes-position"
                  args={[orbitPoints, 3]}
                />
              </bufferGeometry>
              <lineBasicMaterial color="#999999" transparent opacity={1.0} />
            </line>
            
            {/* Planet */}
            <group ref={(el) => { if (el) planetRefs.current[index] = el; }}>
              <mesh
                onPointerOver={() => setHoveredPlanet(index)}
                onPointerOut={() => setHoveredPlanet(null)}
                onClick={(e) => { 
                  e.stopPropagation(); 
                  handlePlanetClick(index); 
                }}
                userData={{ type: 'planet', hostname: system.hostname, index }}
              >
                <sphereGeometry args={[planetSizes[index], 32, 32]} />
                <primitive object={planetShaders.current[index]} />
              </mesh>

              {/* Saturn's rings */}
              {planet.pl_name?.toLowerCase().includes('saturn') && (
                <group rotation={[Math.PI * 92.485 / 180, 0, 0]}>
                  <mesh>
                    <ringGeometry args={[planetSizes[index] * 1.2, planetSizes[index] * 2.3, 64]} />
                    <primitive object={saturnRingMaterial} />
                  </mesh>
                </group>
              )}

              {/* Moon (only for Earth) */}
              {isEarth && (
                <group>
                  {/* Moon orbit line */}
                  <line>
                    <bufferGeometry>
                      <bufferAttribute
                        attach="attributes-position"
                        args={[createMoonOrbitPoints(planetSizes[index]), 3]}
                      />
                    </bufferGeometry>
                    <lineBasicMaterial color="#999999" transparent opacity={0.8} />
                  </line>
                  
                  {/* Moon */}
                  <group ref={moonRef}>
                    <mesh
                      scale={[planetSizes[index] * 0.273, planetSizes[index] * 0.273, planetSizes[index] * 0.273]}
<<<<<<< HEAD
                      onClick={(e) => { 
=======
                      onPointerOver={() => setHoveredMoon(true)}
                      onPointerOut={() => setHoveredMoon(false)}
                      onDoubleClick={(e) => { 
>>>>>>> 2d480642
                        e.stopPropagation(); 
                        // Special case for the moon
                        if (isEarth && onPlanetClick) {
                          onPlanetClick(system, -1); // Use -1 to indicate the moon
                        }
                      }}
                    >
                      <sphereGeometry args={[1, 32, 32]} />
                      <primitive object={moonShaderMaterial} />
                    </mesh>
                  </group>
                </group>
              )}
            </group>
          </group>
        );
      })}
      
      {/* Planet labels - outside the map to avoid recreation on position changes */}
      {system.planets.map((planet, index) => (
        <PlanetLabel
          key={`label-${planet.pl_name}`}
          name={planet.pl_name}
          position={planetPositions[index] || new THREE.Vector3()}
          planetRadius={planetSizes[index]}
          visible={hoveredPlanet === index}
        />
      ))}
      
      {/* Moon label */}
      {moonPosition && (
        <PlanetLabel
          key="moon-label"
          name="Moon"
          position={moonPosition}
          planetRadius={0.0001} // Simple fixed size for moon
          visible={hoveredMoon}
        />
      )}
    </group>
  );
} <|MERGE_RESOLUTION|>--- conflicted
+++ resolved
@@ -25,9 +25,7 @@
   };
 }
 
-<<<<<<< HEAD
-export function Planets({ system, visible, isPaused, starRadius, sizeScale, systemMaxScale, planetScaleRatio, onPlanetClick, registerPlanetAngle }: PlanetsProps) {
-=======
+
 // List of available random textures
 const TERRESTRIAL_TEXTURES = [
   'Terrestrial1.png', 'Alpine.png', 'Savannah.png', 'Swamp.png', 
@@ -38,8 +36,8 @@
   'Gaseous1.png', 'Gaseous2.png', 'Gaseous3.png', 'Gaseous4.png'
 ];
 
-export function Planets({ system, visible, isPaused, starRadius, sizeScale, systemMaxScale, planetScaleRatio, onPlanetDoubleClick, registerPlanetAngle }: PlanetsProps) {
->>>>>>> 2d480642
+export function Planets({ system, visible, isPaused, starRadius, sizeScale, systemMaxScale, planetScaleRatio, onPlanetDoubleClick, onPlanetClick, registerPlanetAngle }: PlanetsProps) {
+
   const orbitSegments = 64;
   const orbitScaleFactor = 1 / 206265; // Convert AU to parsecs
   const { camera } = useThree();
@@ -1024,23 +1022,21 @@
         );
       }
     });
-<<<<<<< HEAD
-  });
+
+    // Update positions state
+    setPlanetPositions(initialPositions);
+    if (initialMoonPosition) {
+      setMoonPosition(initialMoonPosition);
+    }
+  }, [system]);
+  
 
   // Add a planet click handler
   const handlePlanetClick = (index: number) => {
     if (onPlanetClick) {
       onPlanetClick(system, index);
-=======
-    
-    // Update positions state
-    setPlanetPositions(initialPositions);
-    if (initialMoonPosition) {
-      setMoonPosition(initialMoonPosition);
->>>>>>> 2d480642
-    }
-  }, [system]);
-
+  }, [system]);    
+      
   if (!visible) return null;
 
   return (
@@ -1105,13 +1101,9 @@
                   <group ref={moonRef}>
                     <mesh
                       scale={[planetSizes[index] * 0.273, planetSizes[index] * 0.273, planetSizes[index] * 0.273]}
-<<<<<<< HEAD
-                      onClick={(e) => { 
-=======
                       onPointerOver={() => setHoveredMoon(true)}
                       onPointerOut={() => setHoveredMoon(false)}
                       onDoubleClick={(e) => { 
->>>>>>> 2d480642
                         e.stopPropagation(); 
                         // Special case for the moon
                         if (isEarth && onPlanetClick) {
